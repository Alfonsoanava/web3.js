--- conflicted
+++ resolved
@@ -430,23 +430,8 @@
 
     options = options || {};
 
-<<<<<<< HEAD
     options.arguments = options.arguments || [];
     options = this._fillWithDefaultOptions(options);
-=======
-        if (options.value > 0) {
-            var constructorAbi = abi.filter(function (json) {
-                return json.type === 'constructor' && json.inputs.length === args.length;
-            })[0] || {};
-
-            if (!constructorAbi.payable) {
-                throw new Error('Cannot send value to non-payable constructor');
-            }
-        }
-
-        var bytes = encodeConstructorParams(this.abi, args);
-        options.data += bytes;
->>>>>>> f33723ee
 
 
     // return error, if no "data" is specified
@@ -833,6 +818,10 @@
                     return utils._fireError(new Error('No "from" address specified in neither the given options, nor the default options.'), defer.promise, defer.reject, args.callback);
                 }
 
+                if (_.isBoolean(this._method.payable) && !this._method.payable && args.options.value && args.options.value > 0) {
+                    return utils._fireError(new Error('Can not send value to non-payable contract method or constructor'), defer.promise, defer.reject, args.callback);
+                }
+
                 this._parent._web3.eth.sendTransaction(args.options, methodReturnCallback);
 
                 break;
