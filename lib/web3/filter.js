/*
    This file is part of ethereum.js.

    ethereum.js is free software: you can redistribute it and/or modify
    it under the terms of the GNU Lesser General Public License as published by
    the Free Software Foundation, either version 3 of the License, or
    (at your option) any later version.

    ethereum.js is distributed in the hope that it will be useful,
    but WITHOUT ANY WARRANTY; without even the implied warranty of
    MERCHANTABILITY or FITNESS FOR A PARTICULAR PURPOSE.  See the
    GNU Lesser General Public License for more details.

    You should have received a copy of the GNU Lesser General Public License
    along with ethereum.js.  If not, see <http://www.gnu.org/licenses/>.
*/
/** @file filter.js
 * @authors:
 *   Jeffrey Wilcke <jeff@ethdev.com>
 *   Marek Kotewicz <marek@ethdev.com>
 *   Marian Oancea <marian@ethdev.com>
 *   Fabian Vogelsteller <fabian@ethdev.com>
 *   Gav Wood <g@ethdev.com>
 * @date 2014
 */

var utils = require('../utils/utils');

/// Should be called to check if filter implementation is valid
/// @returns true if it is, otherwise false
var implementationIsValid = function (i) {
    return !!i && 
        typeof i.newFilter === 'function' && 
        typeof i.getLogs === 'function' && 
        typeof i.uninstallFilter === 'function' &&
        typeof i.startPolling === 'function' &&
        typeof i.stopPolling === 'function';
};

/// This method should be called on options object, to verify deprecated properties && lazy load dynamic ones
/// @param should be string or object
/// @returns options string or object
var getOptions = function (options) {

    if (typeof options === 'string') {
        return options;
    } 

    options = options || {};

    if (options.topic) {
        console.warn('"topic" is deprecated, is "topics" instead');
        options.topics = options.topic;
    }

    if (options.earliest) {
        console.warn('"earliest" is deprecated, is "fromBlock" instead');
        options.fromBlock = options.earliest;
    }

    if (options.latest) {
        console.warn('"latest" is deprecated, is "toBlock" instead');
        options.toBlock = options.latest;
    }

    // make sure topics, get converted to hex
    if(options.topics instanceof Array) {
        options.topics = options.topics.map(function(topic){
            return utils.toHex(topic);
        });
    }

    var asBlockNumber = function (n) {
        if (n === null || typeof n === 'undefined') {
            return null;
        } else if (n === 'latest' || n === 'pending') {
           return n; 
        }
        return utils.toHex(n);
    };


<<<<<<< HEAD
    var filterOptions = {};

    if(options.topics)
        filterOptions.topics = options.topics;

    if(options.to)
        filterOptions.to = options.to;

    if(options.address)
        filterOptions.address = options.address;

    if(typeof options.fromBlock !== 'undefined')
        filterOptions.fromBlock = utils.toHex(options.fromBlock);

    if(typeof options.toBlock !== 'undefined')
        filterOptions.toBlock = utils.toHex(options.toBlock);

    return filterOptions;
=======
    // evaluate lazy properties
    return {
        fromBlock: asBlockNumber(options.fromBlock),
        toBlock: asBlockNumber(options.toBlock),
        to: options.to,
        address: options.address,
        topics: options.topics
    };
>>>>>>> b78dffaf
};

/// Should be used when we want to watch something
/// it's using inner polling mechanism and is notified about changes
/// @param options are filter options
/// @param implementation, an abstract polling implementation
/// @param formatter (optional), callback function which formats output before 'real' callback 
var filter = function(options, implementation, formatter) {
    if (!implementationIsValid(implementation)) {
        console.error('filter implemenation is invalid');
        return;
    }

    options = getOptions(options);
    var callbacks = [];
    var filterId = implementation.newFilter(options);

    // call the callbacks
    var onMessages = function (error, messages) {
        if (error) {
            return callback(error);
        }

        messages.forEach(function (message) {
            message = formatter ? formatter(message) : message;
            callbacks.forEach(function (callback) {
                callback(null, message);
            });
        });
    };


    var watch = function(callback) {
        implementation.startPolling(filterId, onMessages, implementation.uninstallFilter);
        callbacks.push(callback);
    };

    var stopWatching = function() {
        implementation.stopPolling(filterId);
        callbacks = [];
    };

    var uninstall = function() {
        implementation.stopPolling(filterId);
        implementation.uninstallFilter(filterId);
        callbacks = [];
    };

    var get = function () {
        var results = implementation.getLogs(filterId);

        return utils.isArray(results) ? results.map(function(message){
                return formatter ? formatter(message) : message;
            }) : results;
    };
    
    return {
        watch: watch,
        stopWatching: stopWatching,
        get: get,
        uninstall: uninstall,

        // DEPRECATED methods
        changed:  function(){
            console.warn('watch().changed() is deprecated please use filter().watch() instead.');
            return watch.apply(this, arguments);
        },
        arrived:  function(){
            console.warn('watch().arrived() is deprecated please use filter().watch() instead.');
            return watch.apply(this, arguments);
        },
        happened:  function(){
            console.warn('watch().happened() is deprecated please use filter().watch() instead.');
            return watch.apply(this, arguments);
        },
        messages: function(){
            console.warn('watch().messages() is deprecated please use filter().get() instead.');
            return get.apply(this, arguments);
        },
        logs: function(){
            console.warn('watch().logs() is deprecated please use filter().get() instead.');
            return get.apply(this, arguments);
        }
    };
};

module.exports = filter;
<|MERGE_RESOLUTION|>--- conflicted
+++ resolved
@@ -71,44 +71,30 @@
     }
 
     var asBlockNumber = function (n) {
-        if (n === null || typeof n === 'undefined') {
-            return null;
-        } else if (n === 'latest' || n === 'pending') {
+        if (n === 'latest' || n === 'pending') {
            return n; 
         }
         return utils.toHex(n);
     };
 
-
-<<<<<<< HEAD
     var filterOptions = {};
 
-    if(options.topics)
+    if (options.topics)
         filterOptions.topics = options.topics;
 
-    if(options.to)
+    if (options.to)
         filterOptions.to = options.to;
 
-    if(options.address)
+    if (options.address)
         filterOptions.address = options.address;
 
-    if(typeof options.fromBlock !== 'undefined')
-        filterOptions.fromBlock = utils.toHex(options.fromBlock);
+    if (typeof options.fromBlock !== 'undefined')
+        filterOptions.fromBlock = asBlockNumber(options.fromBlock);
 
-    if(typeof options.toBlock !== 'undefined')
-        filterOptions.toBlock = utils.toHex(options.toBlock);
+    if (typeof options.toBlock !== 'undefined')
+        filterOptions.toBlock = asBlockNumber(options.toBlock);
 
     return filterOptions;
-=======
-    // evaluate lazy properties
-    return {
-        fromBlock: asBlockNumber(options.fromBlock),
-        toBlock: asBlockNumber(options.toBlock),
-        to: options.to,
-        address: options.address,
-        topics: options.topics
-    };
->>>>>>> b78dffaf
 };
 
 /// Should be used when we want to watch something
