--- conflicted
+++ resolved
@@ -1,10 +1,6 @@
 {
     "name": "web3-eth-ens",
-<<<<<<< HEAD
     "version": "3.0.0-rc.5",
-=======
-    "version": "1.4.0",
->>>>>>> e099b9de
     "description": "ENS support for web3.",
     "repository": "https://github.com/ethereum/web3.js/tree/1.x/packages/web3-eth-ens",
     "license": "LGPL-3.0",
@@ -20,22 +16,12 @@
     "dependencies": {
         "content-hash": "^2.5.2",
         "eth-ens-namehash": "2.0.8",
-<<<<<<< HEAD
-        "underscore": "1.12.1",
         "web3-core": "3.0.0-rc.5",
         "web3-core-helpers": "3.0.0-rc.5",
         "web3-core-promievent": "3.0.0-rc.5",
         "web3-eth-abi": "3.0.0-rc.5",
         "web3-eth-contract": "3.0.0-rc.5",
         "web3-utils": "3.0.0-rc.5"
-=======
-        "web3-core": "1.4.0",
-        "web3-core-helpers": "1.4.0",
-        "web3-core-promievent": "1.4.0",
-        "web3-eth-abi": "1.4.0",
-        "web3-eth-contract": "1.4.0",
-        "web3-utils": "1.4.0"
->>>>>>> e099b9de
     },
     "devDependencies": {
         "dtslint": "^3.4.1",
