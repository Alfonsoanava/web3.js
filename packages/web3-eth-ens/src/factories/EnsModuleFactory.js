/*
    This file is part of web3.js.
    web3.js is free software: you can redistribute it and/or modify
    it under the terms of the GNU Lesser General Public License as published by
    the Free Software Foundation, either version 3 of the License, or
    (at your option) any later version.
    web3.js is distributed in the hope that it will be useful,
    but WITHOUT ANY WARRANTY; without even the implied warranty of
    MERCHANTABILITY or FITNESS FOR A PARTICULAR PURPOSE.  See the
    GNU Lesser General Public License for more details.
    You should have received a copy of the GNU Lesser General Public License
    along with web3.js.  If not, see <http://www.gnu.org/licenses/>.
*/
/**
 * @file EnsModuleFactory.js
 * @author Samuel Furter <samuel@ethereum.org>
 * @date 2018
 */

import Ens from '../Ens';
import Registry from '../contracts/Registry';

export default class EnsModuleFactory {
    /**
     * Returns an object of type Ens
     *
     * @method createENS
     *
<<<<<<< HEAD
     * @param {HttpProvider|WebsocketProvider|IpcProvider|EthereumProvider|String} provider
=======
     * @param {HttpProvider|WebsocketProvider|IpcProvider|Web3EthereumProvider|String} provider
     * @param {ProvidersModuleFactory} providersModuleFactory
     * @param {MethodModuleFactory} methodModuleFactory
>>>>>>> a0195305
     * @param {ContractModuleFactory} contractModuleFactory
     * @param {Accounts} accounts
     * @param {AbiCoder} abiCoder
     * @param {Utils} utils
     * @param {Object} formatters
     * @param {Network} net
     * @param {Object} ensModuleOptions
     *
     * @returns {Ens}
     */
    createENS(provider, contractModuleFactory, accounts, abiCoder, utils, formatters, net, ensModuleOptions) {
        return new Ens(
            provider,
            ensModuleOptions,
            this,
            contractModuleFactory,
            accounts,
            abiCoder,
            utils,
            formatters,
            net
        );
    }

    /**
     * Returns an object of type Registry
     *
     * @method createRegistry
     *
<<<<<<< HEAD
     * @param {HttpProvider|WebsocketProvider|IpcProvider|EthereumProvider|String} provider
=======
     * @param {HttpProvider|WebsocketProvider|IpcProvider|Web3EthereumProvider|String} provider
     * @param {ProvidersModuleFactory} providersModuleFactory
     * @param {MethodModuleFactory} methodModuleFactory
>>>>>>> a0195305
     * @param {ContractModuleFactory} contractModuleFactory
     * @param {Accounts} accounts
     * @param {AbiCoder} abiCoder
     * @param {Utils} utils
     * @param {Object} formatters
     * @param {Object} options
     * @param {Network} net
     *
     * @returns {Registry}
     */
    createRegistry(provider, contractModuleFactory, accounts, abiCoder, utils, formatters, options, net) {
        return new Registry(provider, contractModuleFactory, accounts, abiCoder, utils, formatters, options, net);
    }
}<|MERGE_RESOLUTION|>--- conflicted
+++ resolved
@@ -26,13 +26,7 @@
      *
      * @method createENS
      *
-<<<<<<< HEAD
-     * @param {HttpProvider|WebsocketProvider|IpcProvider|EthereumProvider|String} provider
-=======
      * @param {HttpProvider|WebsocketProvider|IpcProvider|Web3EthereumProvider|String} provider
-     * @param {ProvidersModuleFactory} providersModuleFactory
-     * @param {MethodModuleFactory} methodModuleFactory
->>>>>>> a0195305
      * @param {ContractModuleFactory} contractModuleFactory
      * @param {Accounts} accounts
      * @param {AbiCoder} abiCoder
@@ -40,10 +34,11 @@
      * @param {Object} formatters
      * @param {Network} net
      * @param {Object} ensModuleOptions
+     * @param {Net.Socket} nodeNet
      *
      * @returns {Ens}
      */
-    createENS(provider, contractModuleFactory, accounts, abiCoder, utils, formatters, net, ensModuleOptions) {
+    createENS(provider, contractModuleFactory, accounts, abiCoder, utils, formatters, net, ensModuleOptions, nodeNet) {
         return new Ens(
             provider,
             ensModuleOptions,
@@ -53,7 +48,8 @@
             abiCoder,
             utils,
             formatters,
-            net
+            net,
+            nodeNet
         );
     }
 
@@ -62,13 +58,7 @@
      *
      * @method createRegistry
      *
-<<<<<<< HEAD
-     * @param {HttpProvider|WebsocketProvider|IpcProvider|EthereumProvider|String} provider
-=======
      * @param {HttpProvider|WebsocketProvider|IpcProvider|Web3EthereumProvider|String} provider
-     * @param {ProvidersModuleFactory} providersModuleFactory
-     * @param {MethodModuleFactory} methodModuleFactory
->>>>>>> a0195305
      * @param {ContractModuleFactory} contractModuleFactory
      * @param {Accounts} accounts
      * @param {AbiCoder} abiCoder
