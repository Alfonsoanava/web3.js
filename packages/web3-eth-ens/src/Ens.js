--- conflicted
+++ resolved
@@ -24,21 +24,16 @@
 // TODO: Remove the wrapped methods and create a proxy for handling a ENS method call.
 export default class Ens extends AbstractWeb3Module {
     /**
-<<<<<<< HEAD
-     * @param {HttpProvider|WebsocketProvider|IpcProvider|EthereumProvider|String} provider
-=======
      * @param {HttpProvider|WebsocketProvider|IpcProvider|Web3EthereumProvider|String} provider
-     * @param {ProvidersModuleFactory} providersModuleFactory
-     * @param {MethodModuleFactory} methodModuleFactory
->>>>>>> a0195305
-     * @param {ContractModuleFactory} contractModuleFactory
      * @param {Object} options
      * @param {EnsModuleFactory} ensModuleFactory
+     * @param {ContractModuleFactory} contractModuleFactory
      * @param {Accounts} accounts
      * @param {AbiCoder} abiCoder
      * @param {Utils} utils
      * @param {Object} formatters
      * @param {Network} net
+     * @param {Net.Socket} nodeNet
      *
      * @constructor
      */
@@ -51,9 +46,10 @@
         abiCoder,
         utils,
         formatters,
-        net
+        net,
+        nodeNet
     ) {
-        super(provider, options);
+        super(provider, options, null, nodeNet);
 
         this.accounts = accounts;
         this.ensModuleFactory = ensModuleFactory;
