--- conflicted
+++ resolved
@@ -3,15 +3,10 @@
 import {
     IWeb3Provider,
     RpcResponse,
-<<<<<<< HEAD
-    RequestArguments,
-=======
     Eth2RpcResponse,
     Eth1RequestArguments,
     Eth2RequestArguments,
     Web3ProviderEvents,
-    ProviderEventListener,
->>>>>>> 73e30571
     Web3Client,
 } from 'web3-core-types/lib/types';
 import Web3CoreLogger from 'web3-core-logger';
@@ -72,55 +67,7 @@
             this._validateClientUrl(web3Client);
             return axios.create({ baseURL: web3Client as string });
         } catch (error) {
-<<<<<<< HEAD
             throw error;
-=======
-            throw Error(`Failed to create HTTP client: ${error.message}`);
-        }
-    }
-
-    /**
-     * Checks if connection to client is possible by requesting
-     * client's chainId
-     */
-    private async _connectToClient() {
-        try {
-            const chainId = await this._getChainId();
-            this.emit(Web3ProviderEvents.Connect, { chainId });
-            this._connected = true;
-
-            // https://github.com/ethereum/EIPs/blob/master/EIPS/eip-1193.md#chainchanged-1
-            if (
-                this._clientChainId !== undefined &&
-                chainId !== this._clientChainId
-            ) {
-                this.emit(Web3ProviderEvents.ChainChanged, chainId);
-            }
-            this._clientChainId = chainId;
-        } catch (error) {
-            throw Error(
-                `Error connecting to client: ${error.message}\n${error.stack}`
-            );
-        }
-    }
-
-    /**
-     * Makes chainId RPC request
-     *
-     * @returns ChainId string
-     */
-    private async _getChainId(): Promise<string> {
-        try {
-            const result = await this.request({
-                method: 'eth_chainId',
-                params: [],
-            });
-            // @ts-ignore Will be removed in subsequent PR
-            // that removes EIP-1193 from this package
-            return result.result;
-        } catch (error) {
-            throw Error(`Error getting chain id: ${error.message}`);
->>>>>>> 73e30571
         }
     }
 
@@ -189,13 +136,10 @@
         args: Eth1RequestArguments
     ): Promise<AxiosResponse> {
         try {
-<<<<<<< HEAD
             if (this._httpClient === undefined)
                 throw this._logger.makeError(
                     Web3ProvidersHttpErrorNames.noHttpClient
                 );
-=======
->>>>>>> 73e30571
             const arrayParams =
                 args.params === undefined || Array.isArray(args.params)
                     ? args.params || []
