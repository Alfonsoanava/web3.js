// @ts-ignore - types not full implemented yet
import { ETH2Core, IBaseAPISchema, ETH2BaseOpts } from 'web3-eth2-core'
import { DefaultSchema } from './schema'

<<<<<<< HEAD
import { IETH2BeaconChain, IBlockExplorerApi } from '../types/index'
import { BlockExplorerApi } from './blockExplorerApi'
=======
import { ETH2BeaconChain as IETH2BeaconChain } from '../types/index'
// @ts-ignore - types not full implemented yet
import { IBaseAPISchema } from 'web3-eth2-core'
// @ts-ignore - types not full implemented yet
import { ETH2BaseOpts } from 'web3-eth2-core'
>>>>>>> d4ed3acc

// @ts-ignore Typescript isn't aware that class methods are added during execution
export class ETH2BeaconChain extends ETH2Core implements IETH2BeaconChain {
    blockExplorerApi: IBlockExplorerApi | undefined

    constructor(
        provider: string,
        schema: IBaseAPISchema = DefaultSchema,
        opts: ETH2BaseOpts = { protectProvider: true }) {
        super(provider, schema, opts)
    }

    addBlockExplorerApi() {
        // @ts-ignore Typescript isn't aware that class methods are added during execution
        this.blockExplorerApi = new BlockExplorerApi()
    }
}<|MERGE_RESOLUTION|>--- conflicted
+++ resolved
@@ -2,16 +2,10 @@
 import { ETH2Core, IBaseAPISchema, ETH2BaseOpts } from 'web3-eth2-core'
 import { DefaultSchema } from './schema'
 
-<<<<<<< HEAD
-import { IETH2BeaconChain, IBlockExplorerApi } from '../types/index'
+import { ETH2BeaconChain as IETH2BeaconChain, IBlockExplorerApi } from '../types/index'
 import { BlockExplorerApi } from './blockExplorerApi'
-=======
-import { ETH2BeaconChain as IETH2BeaconChain } from '../types/index'
 // @ts-ignore - types not full implemented yet
-import { IBaseAPISchema } from 'web3-eth2-core'
-// @ts-ignore - types not full implemented yet
-import { ETH2BaseOpts } from 'web3-eth2-core'
->>>>>>> d4ed3acc
+import { IBaseAPISchema, ETH2BaseOpts } from 'web3-eth2-core'
 
 // @ts-ignore Typescript isn't aware that class methods are added during execution
 export class ETH2BeaconChain extends ETH2Core implements IETH2BeaconChain {
