import { EventEmitter } from 'events';
import { BlockNumberOrTag, EthExecutionAPI } from 'web3-common';
import { SupportedProviders } from 'web3-core';
<<<<<<< HEAD
import { EthExecutionAPI } from 'web3-common';
import { AbiFragment } from 'web3-eth-abi';
=======
import { ContractAbi, ContractEvents, ContractMethods } from 'web3-eth-abi';
import { Address, Bytes, Numbers, Uint, HexString } from 'web3-utils';

type Callback<T> = (error: Error, result: T) => void;
>>>>>>> 98c7bc4f

export interface ContractOptions {
	readonly gas: Uint | null;
	readonly gasPrice: Uint | null;
	readonly from?: Address;
	readonly data?: Bytes;
<<<<<<< HEAD
	jsonInterface: AbiFragment[];
=======
	jsonInterface: ContractAbi;
>>>>>>> 98c7bc4f
	address?: Address | null;
}

export interface ContractInitOptions {
	readonly gas: Uint | null;
	readonly gasPrice: Uint | null;
	readonly from?: Address;
	readonly data?: Bytes;
	readonly gasLimit: Uint;
	readonly provider: SupportedProviders<EthExecutionAPI> | string;
}

// TODO: Add correct type
// eslint-disable-next-line @typescript-eslint/no-empty-interface
export interface TransactionReceipt {}

// TODO: Add correct type
// eslint-disable-next-line
export interface PromiEvent<T> {
	T: T;
}

export interface NonPayableTx {
	nonce?: Numbers;
	chainId?: Numbers;
	from?: Address;
	to?: Address;
	data?: HexString;
	gas?: Numbers;
	maxPriorityFeePerGas?: Numbers;
	maxFeePerGas?: Numbers;
	gasPrice?: Numbers;
}

export interface PayableTx extends NonPayableTx {
	value?: Numbers;
}

export interface NonPayableTransactionObject<T> {
	arguments: T;
	call(tx?: NonPayableTx, block?: BlockNumberOrTag): Promise<T>;
	send(tx?: NonPayableTx): PromiEvent<TransactionReceipt>;
	estimateGas(tx?: NonPayableTx): Promise<number>;
	encodeABI(): string;
}

export interface PayableTransactionObject<T> {
	arguments: T;
	call(tx?: PayableTx, block?: BlockNumberOrTag): Promise<T>;
	send(tx?: PayableTx): PromiEvent<TransactionReceipt>;
	estimateGas(tx?: PayableTx): Promise<number>;
	encodeABI(): string;
}

export type ContractMethodsInterface<
	Abi extends ContractAbi,
	Methods extends ContractMethods<Abi>,
> = {
	[Name in keyof Methods]: {
		call: (
			args: Methods[Name]['Inputs'],
			// TODO: Debug why the `Abi` object is not accessible.
			// eslint-disable-next-line @typescript-eslint/ban-ts-comment
			// @ts-expect-error
		) => Methods[Name]['Abi']['stateMutability'] extends 'payable' | 'pure'
			? PayableTransactionObject<Methods[Name]['Outputs']>
			: NonPayableTransactionObject<Methods[Name]['Outputs']>;
	};
};

export type ContractEventsInterface<Abi extends ContractAbi, Events extends ContractEvents<Abi>> = {
	[Name in keyof Events]: (cb?: Callback<Events[Name]['Inputs']>) => EventEmitter;
};

export type ContractEventEmitterInterface<
	Abi extends ContractAbi,
	Events extends ContractEvents<Abi>,
> = {
	[Name in keyof Events]: Events[Name]['Inputs'];
};<|MERGE_RESOLUTION|>--- conflicted
+++ resolved
@@ -1,26 +1,17 @@
 import { EventEmitter } from 'events';
 import { BlockNumberOrTag, EthExecutionAPI } from 'web3-common';
 import { SupportedProviders } from 'web3-core';
-<<<<<<< HEAD
-import { EthExecutionAPI } from 'web3-common';
-import { AbiFragment } from 'web3-eth-abi';
-=======
 import { ContractAbi, ContractEvents, ContractMethods } from 'web3-eth-abi';
 import { Address, Bytes, Numbers, Uint, HexString } from 'web3-utils';
 
 type Callback<T> = (error: Error, result: T) => void;
->>>>>>> 98c7bc4f
 
 export interface ContractOptions {
 	readonly gas: Uint | null;
 	readonly gasPrice: Uint | null;
 	readonly from?: Address;
 	readonly data?: Bytes;
-<<<<<<< HEAD
-	jsonInterface: AbiFragment[];
-=======
 	jsonInterface: ContractAbi;
->>>>>>> 98c7bc4f
 	address?: Address | null;
 }
 
