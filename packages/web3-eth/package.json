--- conflicted
+++ resolved
@@ -35,17 +35,12 @@
 		"jest": "^27.3.1",
 		"jest-extended": "^1.1.0",
 		"prettier": "^2.4.1",
-<<<<<<< HEAD
-		"ts-jest": "^27.0.5",
-		"typescript": "^4.4.3"
+		"ts-jest": "^27.0.7",
+		"typescript": "^4.5.2"
 	},
 	"dependencies": {
 		"web3-common": "1.0.0-alpha.0",
 		"web3-core": "4.0.0-alpha.0",
 		"web3-utils": "4.0.0-alpha.0"
-=======
-		"ts-jest": "^27.0.7",
-		"typescript": "^4.5.2"
->>>>>>> d81ac881
 	}
 }