/*
This file is part of web3.js.

web3.js is free software: you can redistribute it and/or modify
it under the terms of the GNU Lesser General Public License as published by
the Free Software Foundation, either version 3 of the License, or
(at your option) any later version.

web3.js is distributed in the hope that it will be useful,
but WITHOUT ANY WARRANTY; without even the implied warranty of
MERCHANTABILITY or FITNESS FOR A PARTICULAR PURPOSE.  See the
GNU Lesser General Public License for more details.

You should have received a copy of the GNU Lesser General Public License
along with web3.js.  If not, see <http://www.gnu.org/licenses/>.
*/
import { Web3Context } from 'web3-core';

import { DEFAULT_RETURN_FORMAT, format } from 'web3-common';
import * as rpcMethods from '../../../src/rpc_methods';
import { Web3EthExecutionAPI } from '../../../src/web3_eth_execution_api';
import { sendSignedTransaction } from '../../../src/rpc_method_wrappers';
import * as WaitForTransactionReceipt from '../../../src/utils/wait_for_transaction_receipt';
import * as WatchTransactionForConfirmations from '../../../src/utils/watch_transaction_for_confirmations';
import {
	expectedReceiptInfo,
	expectedTransactionHash,
	testData,
} from './fixtures/send_signed_transaction';
import { receiptInfoSchema } from '../../../src/schemas';

jest.mock('../../../src/rpc_methods');
jest.mock('../../../src/utils/wait_for_transaction_receipt');
jest.mock('../../../src/utils/watch_transaction_for_confirmations');

describe('sendTransaction', () => {
	const testMessage =
		'Title: %s\ninputSignedTransaction: %s\nexpectedTransactionHash: %s\nexpectedReceiptInfo: %s\n';

	let web3Context: Web3Context<Web3EthExecutionAPI>;

	beforeAll(() => {
		web3Context = new Web3Context('http://127.0.0.1:8545');
	});

	afterEach(() => jest.resetAllMocks());

	it.each(testData)(
		`sending event should emit with inputSignedTransaction\n ${testMessage}`,
		async (_, inputSignedTransaction) => {
			return new Promise(done => {
				(rpcMethods.getTransactionReceipt as jest.Mock).mockResolvedValueOnce(
					expectedReceiptInfo,
				);

				const inputSignedTransactionFormatted = format(
					{ eth: 'bytes' },
					inputSignedTransaction,
					DEFAULT_RETURN_FORMAT,
				);
				const promiEvent = sendSignedTransaction(
					web3Context,
					inputSignedTransaction,
					DEFAULT_RETURN_FORMAT,
				);
				promiEvent.on('sending', signedTransaction => {
					expect(signedTransaction).toStrictEqual(inputSignedTransactionFormatted);
					done(undefined);
				});
			});
		},
	);

	it.each(testData)(
		`should call rpcMethods.sendRawTransaction with expected parameters\n ${testMessage}`,
		async (_, inputSignedTransaction) => {
			(rpcMethods.getTransactionReceipt as jest.Mock).mockResolvedValueOnce(
				expectedReceiptInfo,
			);

			const inputSignedTransactionFormatted = format(
				{ eth: 'bytes' },
				inputSignedTransaction,
				DEFAULT_RETURN_FORMAT,
			);
			await sendSignedTransaction(web3Context, inputSignedTransaction, DEFAULT_RETURN_FORMAT);
			expect(rpcMethods.sendRawTransaction).toHaveBeenCalledWith(
				web3Context.requestManager,
				inputSignedTransactionFormatted,
			);
		},
	);

	it.each(testData)(
		`sent event should emit with inputSignedTransaction\n ${testMessage}`,
		async (_, inputSignedTransaction) => {
			return new Promise(done => {
				(rpcMethods.getTransactionReceipt as jest.Mock).mockResolvedValueOnce(
					expectedReceiptInfo,
				);

				const inputSignedTransactionFormatted = format(
					{ eth: 'bytes' },
					inputSignedTransaction,
					DEFAULT_RETURN_FORMAT,
				);
				const promiEvent = sendSignedTransaction(
					web3Context,
					inputSignedTransaction,
					DEFAULT_RETURN_FORMAT,
				);
				promiEvent.on('sent', signedTransaction => {
					expect(signedTransaction).toStrictEqual(inputSignedTransactionFormatted);
					done(undefined);
				});
			});
		},
	);

	it.each(testData)(
		`transactionHash event should emit with inputSignedTransaction\n ${testMessage}`,
		async (_, inputSignedTransaction) => {
			return new Promise(done => {
				(rpcMethods.getTransactionReceipt as jest.Mock).mockResolvedValueOnce(
					expectedReceiptInfo,
				);

				(rpcMethods.sendRawTransaction as jest.Mock).mockResolvedValueOnce(
					expectedTransactionHash,
				);

				const promiEvent = sendSignedTransaction(
					web3Context,
					inputSignedTransaction,
					DEFAULT_RETURN_FORMAT,
				);
				promiEvent.on('transactionHash', transactionHash => {
					expect(transactionHash).toStrictEqual(expectedTransactionHash);
					done(undefined);
				});
			});
		},
	);

	it.each(testData)(
		`should call rpcMethods.getTransactionReceipt with expected parameters\n ${testMessage}`,
		async (_, inputSignedTransaction) => {
			(rpcMethods.sendRawTransaction as jest.Mock).mockResolvedValueOnce(
				expectedTransactionHash,
			);
			(rpcMethods.getTransactionReceipt as jest.Mock).mockResolvedValueOnce(
				expectedReceiptInfo,
			);

			await sendSignedTransaction(web3Context, inputSignedTransaction, DEFAULT_RETURN_FORMAT);
			expect(rpcMethods.getTransactionReceipt).toHaveBeenCalledWith(
				web3Context.requestManager,
				expectedTransactionHash,
			);
		},
	);

	it.each(testData)(
		`waitForTransactionReceipt is called when expected\n ${testMessage}`,
		async (_, inputSignedTransaction) => {
			const waitForTransactionReceiptSpy = jest
				.spyOn(WaitForTransactionReceipt, 'waitForTransactionReceipt')
				.mockResolvedValueOnce(expectedReceiptInfo);

			(rpcMethods.sendRawTransaction as jest.Mock).mockResolvedValueOnce(
				expectedTransactionHash,
			);
			(rpcMethods.getTransactionReceipt as jest.Mock)
<<<<<<< HEAD
=======
				// eslint-disable-next-line no-null/no-null
>>>>>>> 059e6cd6
				.mockResolvedValueOnce(null)
				.mockResolvedValue(expectedReceiptInfo);

			await sendSignedTransaction(web3Context, inputSignedTransaction, DEFAULT_RETURN_FORMAT);

			expect(rpcMethods.getTransactionReceipt).toHaveBeenCalledWith(
				web3Context.requestManager,
				expectedTransactionHash,
			);
			expect(waitForTransactionReceiptSpy).toHaveBeenCalledWith(
				web3Context,
				expectedTransactionHash,
				DEFAULT_RETURN_FORMAT,
			);
		},
	);

	it.each(testData)(
		`receipt event should emit with inputSignedTransaction\n ${testMessage}`,
		async (_, inputSignedTransaction) => {
			return new Promise(done => {
				const formattedReceiptInfo = format(
					receiptInfoSchema,
					expectedReceiptInfo,
					DEFAULT_RETURN_FORMAT,
				);

				(rpcMethods.getTransactionReceipt as jest.Mock).mockResolvedValueOnce(
					expectedReceiptInfo,
				);

				const promiEvent = sendSignedTransaction(
					web3Context,
					inputSignedTransaction,
					DEFAULT_RETURN_FORMAT,
				);
				promiEvent.on('receipt', receiptInfo => {
					expect(receiptInfo).toStrictEqual(formattedReceiptInfo);
					done(undefined);
				});
			});
		},
	);

	it.each(testData)(
		`should resolve promiEvent with expectedReceiptInfo\n ${testMessage}`,
		async (_, inputSignedTransaction) => {
			const formattedReceiptInfo = format(
				receiptInfoSchema,
				expectedReceiptInfo,
				DEFAULT_RETURN_FORMAT,
			);

			(rpcMethods.getTransactionReceipt as jest.Mock).mockResolvedValueOnce(
				expectedReceiptInfo,
			);
			expect(
				await sendSignedTransaction(
					web3Context,
					inputSignedTransaction,
					DEFAULT_RETURN_FORMAT,
				),
			).toStrictEqual(formattedReceiptInfo);
		},
	);

	it.each(testData)(
		`watchTransactionForConfirmations is called when expected\n ${testMessage}`,
		async (_, inputTransaction) => {
			const watchTransactionForConfirmationsSpy = jest.spyOn(
				WatchTransactionForConfirmations,
				'watchTransactionForConfirmations',
			);
			const formattedReceiptInfo = format(
				receiptInfoSchema,
				expectedReceiptInfo,
				DEFAULT_RETURN_FORMAT,
			);

			(rpcMethods.sendRawTransaction as jest.Mock).mockResolvedValueOnce(
				expectedTransactionHash,
			);
			(rpcMethods.getTransactionReceipt as jest.Mock).mockResolvedValueOnce(
				expectedReceiptInfo,
			);

			const promiEvent = sendSignedTransaction(
				web3Context,
				inputTransaction,
				DEFAULT_RETURN_FORMAT,
			);
			promiEvent.on('confirmation', () => undefined);
			await promiEvent;

			expect(rpcMethods.getTransactionReceipt).toHaveBeenCalledWith(
				web3Context.requestManager,
				expectedTransactionHash,
			);
			expect(watchTransactionForConfirmationsSpy).toHaveBeenCalledWith(
				web3Context,
				promiEvent,
				formattedReceiptInfo,
				expectedTransactionHash,
				DEFAULT_RETURN_FORMAT,
			);
		},
	);
});<|MERGE_RESOLUTION|>--- conflicted
+++ resolved
@@ -171,10 +171,7 @@
 				expectedTransactionHash,
 			);
 			(rpcMethods.getTransactionReceipt as jest.Mock)
-<<<<<<< HEAD
-=======
 				// eslint-disable-next-line no-null/no-null
->>>>>>> 059e6cd6
 				.mockResolvedValueOnce(null)
 				.mockResolvedValue(expectedReceiptInfo);
 
