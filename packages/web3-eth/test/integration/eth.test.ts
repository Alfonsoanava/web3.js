/*
This file is part of web3.js.

web3.js is free software: you can redistribute it and/or modify
it under the terms of the GNU Lesser General Public License as published by
the Free Software Foundation, either version 3 of the License, or
(at your option) any later version.

web3.js is distributed in the hope that it will be useful,
but WITHOUT ANY WARRANTY; without even the implied warranty of
MERCHANTABILITY or FITNESS FOR A PARTICULAR PURPOSE.  See the
GNU Lesser General Public License for more details.

You should have received a copy of the GNU Lesser General Public License
along with web3.js.  If not, see <http://www.gnu.org/licenses/>.
*/
import WebSocketProvider from 'web3-providers-ws';
import HttpProvider from 'web3-providers-http';
// eslint-disable-next-line import/no-extraneous-dependencies
import { Contract } from 'web3-eth-contract';
// eslint-disable-next-line import/no-extraneous-dependencies
import { SupportedProviders } from 'web3-core';
// eslint-disable-next-line import/no-extraneous-dependencies
import IpcProvider from 'web3-providers-ipc';
import { hexToNumber } from 'web3-utils';
import { Web3Eth } from '../../src';

import { createNewAccount, getSystemTestProvider } from '../fixtures/system_test_utils';
import { BasicAbi, BasicBytecode } from '../shared_fixtures/build/Basic';
import { Web3EthExecutionAPI } from '../../src/web3_eth_execution_api';

describe('eth', () => {
	let web3Eth: Web3Eth;
	let accounts: string[] = [];
	let clientUrl: string;

	let contract: Contract<typeof BasicAbi>;
	let deployOptions: Record<string, unknown>;
	let sendOptions: Record<string, unknown>;

	beforeAll(async () => {
		clientUrl = getSystemTestProvider();
		const acc1 = await createNewAccount({ unlock: true, refill: true });
		const acc2 = await createNewAccount({ unlock: true, refill: true });
		accounts = [acc1.address, acc2.address];
		web3Eth = new Web3Eth(clientUrl);

		contract = new Contract(BasicAbi, undefined, {
			provider: clientUrl,
		});

		deployOptions = {
			data: BasicBytecode,
			arguments: [10, 'string init value'],
		};

		sendOptions = { from: accounts[0], gas: '1000000' };

		contract = await contract.deploy(deployOptions).send(sendOptions);
	});
	afterAll(() => {
		if (clientUrl.startsWith('ws')) {
			(web3Eth.provider as WebSocketProvider).disconnect();
		}
	});

	describe('methods', () => {
		it('setProvider', async () => {
			const url = getSystemTestProvider();
			let newProvider;
			if (url.startsWith('http')) {
				newProvider = new HttpProvider(url);
			} else {
				newProvider = new WebSocketProvider(url);
			}
			web3Eth.setProvider(newProvider as SupportedProviders<Web3EthExecutionAPI>);

			expect(web3Eth.provider).toBe(newProvider);
		});
		it('providers', async () => {
			const res = web3Eth.providers;

			expect(res.HttpProvider).toBeDefined();
			expect(res.WebsocketProvider).toBeDefined();
			expect(res.IpcProvider).toBeDefined();
		});
		it('currentProvider', async () => {
			const { currentProvider } = web3Eth;
			const url = getSystemTestProvider();
			let checkWithClass;
			if (url.startsWith('ws')) {
				checkWithClass = WebSocketProvider;
			} else if (url.startsWith('http')) {
				checkWithClass = HttpProvider;
			} else {
				checkWithClass = IpcProvider;
			}
			expect(currentProvider).toBeInstanceOf(checkWithClass);
		});
		it('givenProvider', async () => {
			const { givenProvider } = web3Eth;
			expect(givenProvider).toBeUndefined();
		});
		it('BatchRequest', async () => {
			const batch = new web3Eth.BatchRequest();
			const request1 = {
				id: 10,
				method: 'eth_getBalance',
				params: [accounts[0], 'latest'],
			};
			const request2 = {
				id: 11,
				method: 'eth_getBalance',
				params: [accounts[1], 'latest'],
			};
			batch.add(request1).catch(console.error);
			batch.add(request2).catch(console.error);
			const [response1, response2] = await batch.execute();
			expect(response1.result).toBeDefined();
			expect(response2.result).toBeDefined();
			// TODO: in future release add test for validation of returned results , ( match balance )
			expect(Number(hexToNumber(String(response1.result)))).toBeGreaterThan(0);
			expect(Number(hexToNumber(String(response2.result)))).toBeGreaterThan(0);
		});
<<<<<<< HEAD
		it('defaults', async () => {
=======

		it('defaults', () => {
>>>>>>> f94157e1
			// TODO: in future release add tests for setting default and matching with new values
			const config = web3Eth.getConfig();
			expect(config.defaultAccount).toBeUndefined();
			expect(config.handleRevert).toBe(false);
			expect(config.defaultBlock).toBe('latest');
			expect(config.transactionBlockTimeout).toBe(50);
			expect(config.transactionConfirmationBlocks).toBe(24);
			expect(config.transactionPollingInterval).toBe(1000);
			expect(config.transactionPollingTimeout).toBe(750);
			expect(config.transactionReceiptPollingInterval).toBeUndefined();
			expect(config.transactionConfirmationPollingInterval).toBeUndefined();
			expect(config.blockHeaderTimeout).toBe(10);
			expect(config.maxListenersWarningThreshold).toBe(100);
			expect(config.defaultNetworkId).toBeUndefined();
			expect(config.defaultChain).toBe('mainnet');
			expect(config.defaultCommon).toBeUndefined();
			expect(config.defaultTransactionType).toBe('0x0');
			expect(hexToNumber(config.defaultMaxPriorityFeePerGas as string)).toBeGreaterThan(0);
			expect(config.transactionBuilder).toBeUndefined();
			expect(config.transactionTypeParser).toBeUndefined();
		});
	});
});<|MERGE_RESOLUTION|>--- conflicted
+++ resolved
@@ -122,12 +122,8 @@
 			expect(Number(hexToNumber(String(response1.result)))).toBeGreaterThan(0);
 			expect(Number(hexToNumber(String(response2.result)))).toBeGreaterThan(0);
 		});
-<<<<<<< HEAD
-		it('defaults', async () => {
-=======
 
 		it('defaults', () => {
->>>>>>> f94157e1
 			// TODO: in future release add tests for setting default and matching with new values
 			const config = web3Eth.getConfig();
 			expect(config.defaultAccount).toBeUndefined();
