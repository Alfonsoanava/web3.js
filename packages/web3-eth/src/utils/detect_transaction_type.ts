--- conflicted
+++ resolved
@@ -17,11 +17,8 @@
 
 import { EthExecutionAPI, DEFAULT_RETURN_FORMAT, format } from 'web3-common';
 import { TransactionTypeParser, Web3Context } from 'web3-core';
-<<<<<<< HEAD
 import { toHex } from 'web3-utils';
-=======
 import { isNullish } from 'web3-validator';
->>>>>>> 059e6cd6
 import { InternalTransaction, Transaction } from '../types';
 
 export const defaultTransactionTypeParser: TransactionTypeParser = transaction => {
