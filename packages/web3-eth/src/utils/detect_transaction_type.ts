<<<<<<< HEAD
import { EthExecutionAPI, DEFAULT_RETURN_FORMAT, FormatType, format } from 'web3-common';
import { TransactionTypeParser, Web3Context } from 'web3-core';
import { Transaction } from '../types';
=======
import { EthExecutionAPI, DEFAULT_RETURN_FORMAT, format } from 'web3-common';
import { TransactionTypeParser, Web3Context } from 'web3-core';
import { InternalTransaction, Transaction } from '../types';
>>>>>>> 6db0f4a6

export const defaultTransactionTypeParser: TransactionTypeParser = transaction => {
	const tx = transaction as unknown as Transaction;

	if (tx.type !== undefined) return format({ eth: 'uint' }, tx.type, DEFAULT_RETURN_FORMAT);

	if (
		tx.maxFeePerGas !== undefined ||
		tx.maxPriorityFeePerGas !== undefined ||
		tx.hardfork === 'london' ||
		tx.common?.hardfork === 'london'
	)
		return '0x2';

	if (tx.accessList !== undefined || tx.hardfork === 'berlin' || tx.common?.hardfork === 'berlin')
		return '0x1';

	return undefined;
};

export const detectTransactionType = (
<<<<<<< HEAD
	transaction: FormatType<Transaction, typeof DEFAULT_RETURN_FORMAT>,
=======
	transaction: InternalTransaction,
>>>>>>> 6db0f4a6
	web3Context?: Web3Context<EthExecutionAPI>,
) =>
	(web3Context?.transactionTypeParser ?? defaultTransactionTypeParser)(
		transaction as unknown as Record<string, unknown>,
	);<|MERGE_RESOLUTION|>--- conflicted
+++ resolved
@@ -1,12 +1,6 @@
-<<<<<<< HEAD
-import { EthExecutionAPI, DEFAULT_RETURN_FORMAT, FormatType, format } from 'web3-common';
-import { TransactionTypeParser, Web3Context } from 'web3-core';
-import { Transaction } from '../types';
-=======
 import { EthExecutionAPI, DEFAULT_RETURN_FORMAT, format } from 'web3-common';
 import { TransactionTypeParser, Web3Context } from 'web3-core';
 import { InternalTransaction, Transaction } from '../types';
->>>>>>> 6db0f4a6
 
 export const defaultTransactionTypeParser: TransactionTypeParser = transaction => {
 	const tx = transaction as unknown as Transaction;
@@ -28,11 +22,7 @@
 };
 
 export const detectTransactionType = (
-<<<<<<< HEAD
-	transaction: FormatType<Transaction, typeof DEFAULT_RETURN_FORMAT>,
-=======
 	transaction: InternalTransaction,
->>>>>>> 6db0f4a6
 	web3Context?: Web3Context<EthExecutionAPI>,
 ) =>
 	(web3Context?.transactionTypeParser ?? defaultTransactionTypeParser)(
