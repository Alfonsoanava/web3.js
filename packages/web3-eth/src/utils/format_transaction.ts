--- conflicted
+++ resolved
@@ -11,25 +11,14 @@
 	transaction: TransactionType,
 	returnFormat: ReturnFormat = DEFAULT_RETURN_FORMAT as ReturnFormat,
 ): FormatType<TransactionType, ReturnFormat> {
-<<<<<<< HEAD
-	const formattedTransaction = mergeDeep(
-		{},
-		transaction as Record<string, unknown>,
-	) as Transaction;
-=======
 	let formattedTransaction = mergeDeep({}, transaction as Record<string, unknown>) as Transaction;
->>>>>>> 6db0f4a6
 	if (transaction.common !== undefined) {
 		formattedTransaction.common = { ...transaction.common };
 		if (transaction.common.customChain !== undefined)
 			formattedTransaction.common.customChain = { ...transaction.common.customChain };
 	}
 
-<<<<<<< HEAD
-	const result = format(transactionSchema, formattedTransaction, returnFormat);
-=======
 	formattedTransaction = format(transactionSchema, formattedTransaction, returnFormat);
->>>>>>> 6db0f4a6
 
 	if (formattedTransaction.data !== undefined && formattedTransaction.input !== undefined)
 		throw new TransactionDataAndInputError({
@@ -41,9 +30,5 @@
 		delete formattedTransaction.input;
 	}
 
-<<<<<<< HEAD
-	return result as FormatType<TransactionType, ReturnFormat>;
-=======
 	return formattedTransaction as FormatType<TransactionType, ReturnFormat>;
->>>>>>> 6db0f4a6
 }