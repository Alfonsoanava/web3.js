﻿/*
This file is part of web3.js.

web3.js is free software: you can redistribute it and/or modify
it under the terms of the GNU Lesser General Public License as published by
the Free Software Foundation, either version 3 of the License, or
(at your option) any later version.

web3.js is distributed in the hope that it will be useful,
but WITHOUT ANY WARRANTY; without even the implied warranty of
MERCHANTABILITY or FITNESS FOR A PARTICULAR PURPOSE.  See the
GNU Lesser General Public License for more details.

You should have received a copy of the GNU Lesser General Public License
along with web3.js.  If not, see <http://www.gnu.org/licenses/>.
*/

// Disabling because returnTypes must be last param to match 1.x params
/* eslint-disable default-param-last */
<<<<<<< HEAD
import { DataFormat, DEFAULT_RETURN_FORMAT, LogsOutput } from 'web3-common';
=======
import { DataFormat, DEFAULT_RETURN_FORMAT, LogsInput } from 'web3-common';
>>>>>>> a571baaf
import {
	isSupportedProvider,
	SupportedProviders,
	Web3Context,
	Web3ContextInitOptions,
} from 'web3-core';
import { TransactionNotFound } from 'web3-errors';
import {
	Address,
	Bytes,
	Filter,
	HexString32Bytes,
	HexString8Bytes,
	Numbers,
	BlockNumberOrTag,
	toChecksumAddress,
} from 'web3-utils';
import * as rpcMethods from './rpc_methods';
import * as rpcMethodsWrappers from './rpc_method_wrappers';
import {
	SendTransactionOptions,
	Transaction,
	TransactionCall,
	TransactionWithLocalWalletIndex,
} from './types';
import { Web3EthExecutionAPI } from './web3_eth_execution_api';
import {
	LogsSubscription,
	NewPendingTransactionsSubscription,
	NewHeadsSubscription,
	SyncingSubscription,
} from './web3_subscriptions';

type RegisteredSubscription = {
	logs: typeof LogsSubscription;
	newPendingTransactions: typeof NewPendingTransactionsSubscription;
	pendingTransactions: typeof NewPendingTransactionsSubscription;
	newHeads: typeof NewHeadsSubscription;
	newBlockHeaders: typeof NewHeadsSubscription;
	syncing: typeof SyncingSubscription;
};

const registeredSubscriptions = {
	logs: LogsSubscription,
	newPendingTransactions: NewPendingTransactionsSubscription,
	newHeads: NewHeadsSubscription,
	syncing: SyncingSubscription,
	pendingTransactions: NewPendingTransactionsSubscription, // the same as newPendingTransactions. just for support API like in version 1.x
	newBlockHeaders: NewHeadsSubscription, // the same as newHeads. just for support API like in version 1.x
};

export class Web3Eth extends Web3Context<Web3EthExecutionAPI, RegisteredSubscription> {
	public constructor(
		providerOrContext?: SupportedProviders<any> | Web3ContextInitOptions | string,
	) {
		if (
			typeof providerOrContext === 'string' ||
			isSupportedProvider(providerOrContext as SupportedProviders<any>)
		) {
			super({
				provider: providerOrContext as SupportedProviders<any>,
				registeredSubscriptions,
			});

			return;
		}

		if ((providerOrContext as Web3ContextInitOptions).registeredSubscriptions) {
			super(providerOrContext as Web3ContextInitOptions);
			return;
		}

		super({
			...(providerOrContext as Web3ContextInitOptions),
			registeredSubscriptions,
		});
	}
	public async getProtocolVersion() {
		return rpcMethods.getProtocolVersion(this.requestManager);
	}

	public async isSyncing() {
		return rpcMethods.getSyncing(this.requestManager);
	}

	public async getCoinbase() {
		return rpcMethods.getCoinbase(this.requestManager);
	}

	public async isMining() {
		return rpcMethods.getMining(this.requestManager);
	}

	/**
	 * @deprecated Will be removed in next release. Please use `getHashRate` package instead.
	 */
	public async getHashrate() {
		return this.getHashRate();
	}

	public async getHashRate<ReturnFormat extends DataFormat = typeof DEFAULT_RETURN_FORMAT>(
		returnFormat: ReturnFormat = DEFAULT_RETURN_FORMAT as ReturnFormat,
	) {
		return rpcMethodsWrappers.getHashRate(this, returnFormat);
	}

	public async getGasPrice<ReturnFormat extends DataFormat = typeof DEFAULT_RETURN_FORMAT>(
		returnFormat: ReturnFormat = DEFAULT_RETURN_FORMAT as ReturnFormat,
	) {
		return rpcMethodsWrappers.getGasPrice(this, returnFormat);
	}

	public async getAccounts() {
		const hexAddresses = (await rpcMethods.getAccounts(this.requestManager)) ?? [];
		return hexAddresses.map(address => toChecksumAddress(address));
	}

	public async getBlockNumber<ReturnFormat extends DataFormat = typeof DEFAULT_RETURN_FORMAT>(
		returnFormat: ReturnFormat = DEFAULT_RETURN_FORMAT as ReturnFormat,
	) {
		return rpcMethodsWrappers.getBlockNumber(this, returnFormat);
	}

	public async getBalance<ReturnFormat extends DataFormat = typeof DEFAULT_RETURN_FORMAT>(
		address: Address,
		blockNumber: BlockNumberOrTag = this.defaultBlock,
		returnFormat: ReturnFormat = DEFAULT_RETURN_FORMAT as ReturnFormat,
	) {
		return rpcMethodsWrappers.getBalance(this, address, blockNumber, returnFormat);
	}

	public async getStorageAt<ReturnFormat extends DataFormat = typeof DEFAULT_RETURN_FORMAT>(
		address: Address,
		storageSlot: Numbers,
		blockNumber: BlockNumberOrTag = this.defaultBlock,
		returnFormat: ReturnFormat = DEFAULT_RETURN_FORMAT as ReturnFormat,
	) {
		return rpcMethodsWrappers.getStorageAt(
			this,
			address,
			storageSlot,
			blockNumber,
			returnFormat,
		);
	}

	public async getCode<ReturnFormat extends DataFormat = typeof DEFAULT_RETURN_FORMAT>(
		address: Address,
		blockNumber: BlockNumberOrTag = this.defaultBlock,
		returnFormat: ReturnFormat = DEFAULT_RETURN_FORMAT as ReturnFormat,
	) {
		return rpcMethodsWrappers.getCode(this, address, blockNumber, returnFormat);
	}

	public async getBlock<ReturnFormat extends DataFormat = typeof DEFAULT_RETURN_FORMAT>(
		block: HexString32Bytes | BlockNumberOrTag = this.defaultBlock,
		hydrated = false,
		returnFormat: ReturnFormat = DEFAULT_RETURN_FORMAT as ReturnFormat,
	) {
		return rpcMethodsWrappers.getBlock(this, block, hydrated, returnFormat);
	}

	public async getBlockTransactionCount<
		ReturnFormat extends DataFormat = typeof DEFAULT_RETURN_FORMAT,
	>(
		block: HexString32Bytes | BlockNumberOrTag = this.defaultBlock,
		returnFormat: ReturnFormat = DEFAULT_RETURN_FORMAT as ReturnFormat,
	) {
		return rpcMethodsWrappers.getBlockTransactionCount(this, block, returnFormat);
	}

	public async getBlockUncleCount<ReturnFormat extends DataFormat = typeof DEFAULT_RETURN_FORMAT>(
		block: HexString32Bytes | BlockNumberOrTag = this.defaultBlock,
		returnFormat: ReturnFormat = DEFAULT_RETURN_FORMAT as ReturnFormat,
	) {
		return rpcMethodsWrappers.getBlockUncleCount(this, block, returnFormat);
	}

	public async getUncle<ReturnFormat extends DataFormat = typeof DEFAULT_RETURN_FORMAT>(
		block: HexString32Bytes | BlockNumberOrTag = this.defaultBlock,
		uncleIndex: Numbers,
		returnFormat: ReturnFormat = DEFAULT_RETURN_FORMAT as ReturnFormat,
	) {
		return rpcMethodsWrappers.getUncle(this, block, uncleIndex, returnFormat);
	}

	public async getTransaction<ReturnFormat extends DataFormat = typeof DEFAULT_RETURN_FORMAT>(
		transactionHash: Bytes,
		returnFormat: ReturnFormat = DEFAULT_RETURN_FORMAT as ReturnFormat,
	) {
		const response = await rpcMethodsWrappers.getTransaction(
			this,
			transactionHash,
			returnFormat,
		);

		if (!response) throw new TransactionNotFound();

		return response;
	}

	public async getPendingTransactions<
		ReturnFormat extends DataFormat = typeof DEFAULT_RETURN_FORMAT,
	>(returnFormat: ReturnFormat = DEFAULT_RETURN_FORMAT as ReturnFormat) {
		return rpcMethodsWrappers.getPendingTransactions(this, returnFormat);
	}

	public async getTransactionFromBlock<
		ReturnFormat extends DataFormat = typeof DEFAULT_RETURN_FORMAT,
	>(
		block: HexString32Bytes | BlockNumberOrTag = this.defaultBlock,
		transactionIndex: Numbers,
		returnFormat: ReturnFormat = DEFAULT_RETURN_FORMAT as ReturnFormat,
	) {
		return rpcMethodsWrappers.getTransactionFromBlock(
			this,
			block,
			transactionIndex,
			returnFormat,
		);
	}

	public async getTransactionReceipt<
		ReturnFormat extends DataFormat = typeof DEFAULT_RETURN_FORMAT,
	>(transactionHash: Bytes, returnFormat: ReturnFormat = DEFAULT_RETURN_FORMAT as ReturnFormat) {
		const response = await rpcMethodsWrappers.getTransactionReceipt(
			this,
			transactionHash,
			returnFormat,
		);

		if (!response) throw new TransactionNotFound();

		return response;
	}

	public async getTransactionCount<
		ReturnFormat extends DataFormat = typeof DEFAULT_RETURN_FORMAT,
	>(
		address: Address,
		blockNumber: BlockNumberOrTag = this.defaultBlock,
		returnFormat: ReturnFormat = DEFAULT_RETURN_FORMAT as ReturnFormat,
	) {
		return rpcMethodsWrappers.getTransactionCount(this, address, blockNumber, returnFormat);
	}

	public sendTransaction<ReturnFormat extends DataFormat = typeof DEFAULT_RETURN_FORMAT>(
		transaction: Transaction | TransactionWithLocalWalletIndex,
		returnFormat: ReturnFormat = DEFAULT_RETURN_FORMAT as ReturnFormat,
		options?: SendTransactionOptions,
	) {
		return rpcMethodsWrappers.sendTransaction(this, transaction, returnFormat, options);
	}

	public sendSignedTransaction<ReturnFormat extends DataFormat = typeof DEFAULT_RETURN_FORMAT>(
		transaction: Bytes,
		returnFormat: ReturnFormat = DEFAULT_RETURN_FORMAT as ReturnFormat,
	) {
		return rpcMethodsWrappers.sendSignedTransaction(this, transaction, returnFormat);
	}

	public async sign<ReturnFormat extends DataFormat = typeof DEFAULT_RETURN_FORMAT>(
		message: Bytes,
		address: Address,
		returnFormat: ReturnFormat = DEFAULT_RETURN_FORMAT as ReturnFormat,
	) {
		return rpcMethodsWrappers.sign(this, message, address, returnFormat);
	}

	public async signTransaction<ReturnFormat extends DataFormat = typeof DEFAULT_RETURN_FORMAT>(
		transaction: Transaction,
		returnFormat: ReturnFormat = DEFAULT_RETURN_FORMAT as ReturnFormat,
	) {
		return rpcMethodsWrappers.signTransaction(this, transaction, returnFormat);
	}

	// TODO Decide what to do with transaction.to
	// https://github.com/ChainSafe/web3.js/pull/4525#issuecomment-982330076
	public async call<ReturnFormat extends DataFormat = typeof DEFAULT_RETURN_FORMAT>(
		transaction: TransactionCall,
		blockNumber: BlockNumberOrTag = this.defaultBlock,
		returnFormat: ReturnFormat = DEFAULT_RETURN_FORMAT as ReturnFormat,
	) {
		return rpcMethodsWrappers.call(this, transaction, blockNumber, returnFormat);
	}

	public async estimateGas<ReturnFormat extends DataFormat = typeof DEFAULT_RETURN_FORMAT>(
		transaction: Transaction,
		blockNumber: BlockNumberOrTag = this.defaultBlock,
		returnFormat: ReturnFormat = DEFAULT_RETURN_FORMAT as ReturnFormat,
	) {
		return rpcMethodsWrappers.estimateGas(this, transaction, blockNumber, returnFormat);
	}

	public async getPastLogs<ReturnFormat extends DataFormat = typeof DEFAULT_RETURN_FORMAT>(
		filter: Filter,
		returnFormat: ReturnFormat = DEFAULT_RETURN_FORMAT as ReturnFormat,
	) {
		return rpcMethodsWrappers.getLogs(this, filter, returnFormat);
	}

	public async getWork() {
		return rpcMethods.getWork(this.requestManager);
	}

	public async submitWork(
		nonce: HexString8Bytes,
		hash: HexString32Bytes,
		digest: HexString32Bytes,
	) {
		return rpcMethods.submitWork(this.requestManager, nonce, hash, digest);
	}

	// TODO - Format addresses
	public async requestAccounts() {
		return rpcMethods.requestAccounts(this.requestManager);
	}

	public async getChainId<ReturnFormat extends DataFormat = typeof DEFAULT_RETURN_FORMAT>(
		returnFormat: ReturnFormat = DEFAULT_RETURN_FORMAT as ReturnFormat,
	) {
		return rpcMethodsWrappers.getChainId(this, returnFormat);
	}

	public async getNodeInfo() {
		return rpcMethods.getNodeInfo(this.requestManager);
	}

	public async getProof<ReturnFormat extends DataFormat = typeof DEFAULT_RETURN_FORMAT>(
		address: Address,
		storageKeys: Bytes[],
		blockNumber: BlockNumberOrTag = this.defaultBlock,
		returnFormat: ReturnFormat = DEFAULT_RETURN_FORMAT as ReturnFormat,
	) {
		return rpcMethodsWrappers.getProof(this, address, storageKeys, blockNumber, returnFormat);
	}

	public async getFeeHistory<ReturnFormat extends DataFormat = typeof DEFAULT_RETURN_FORMAT>(
		blockCount: Numbers,
		newestBlock: BlockNumberOrTag = this.defaultBlock,
		rewardPercentiles: Numbers[],
		returnFormat: ReturnFormat = DEFAULT_RETURN_FORMAT as ReturnFormat,
	) {
		return rpcMethodsWrappers.getFeeHistory(
			this,
			blockCount,
			newestBlock,
			rewardPercentiles,
			returnFormat,
		);
	}

	public async subscribe<
		T extends keyof RegisteredSubscription,
		ReturnType extends DataFormat = DataFormat,
	>(
		name: T,
		args?: ConstructorParameters<RegisteredSubscription[T]>[0],
		returnFormat: ReturnType = DEFAULT_RETURN_FORMAT as ReturnType,
	): Promise<InstanceType<RegisteredSubscription[T]>> {
		const subscription = (await this.subscriptionManager?.subscribe(
			name,
			args,
			returnFormat,
		)) as InstanceType<RegisteredSubscription[T]>;
		if (
			subscription instanceof LogsSubscription &&
			name === 'logs' &&
			typeof args === 'object' &&
			args.fromBlock &&
			Number.isFinite(Number(args.fromBlock))
		) {
			setImmediate(() => {
				this.getPastLogs(args)
					.then(logs => {
						for (const log of logs) {
<<<<<<< HEAD
							subscription._processSubscriptionResult(log as LogsOutput);
=======
							subscription._processSubscriptionResult(log as LogsInput);
>>>>>>> a571baaf
						}
					})
					.catch(e => {
						subscription._processSubscriptionError(e as Error);
					});
			});
		}
		return subscription;
	}

	private static shouldClearSubscription({ sub }: { sub: unknown }): boolean {
		return !(sub instanceof SyncingSubscription);
	}

	public clearSubscriptions(notClearSyncing = false): Promise<string[]> | undefined {
		return this.subscriptionManager?.unsubscribe(
			// eslint-disable-next-line
			notClearSyncing ? Web3Eth.shouldClearSubscription : undefined,
		);
	}
}<|MERGE_RESOLUTION|>--- conflicted
+++ resolved
@@ -17,11 +17,9 @@
 
 // Disabling because returnTypes must be last param to match 1.x params
 /* eslint-disable default-param-last */
-<<<<<<< HEAD
+
 import { DataFormat, DEFAULT_RETURN_FORMAT, LogsOutput } from 'web3-common';
-=======
-import { DataFormat, DEFAULT_RETURN_FORMAT, LogsInput } from 'web3-common';
->>>>>>> a571baaf
+
 import {
 	isSupportedProvider,
 	SupportedProviders,
@@ -398,11 +396,7 @@
 				this.getPastLogs(args)
 					.then(logs => {
 						for (const log of logs) {
-<<<<<<< HEAD
 							subscription._processSubscriptionResult(log as LogsOutput);
-=======
-							subscription._processSubscriptionResult(log as LogsInput);
->>>>>>> a571baaf
 						}
 					})
 					.catch(e => {
