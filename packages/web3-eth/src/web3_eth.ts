// Disabling because returnTypes must be last param to match 1.x params
/* eslint-disable default-param-last */
import { DataFormat, DEFAULT_RETURN_FORMAT, TransactionWithSender } from 'web3-common';
import { Web3Context } from 'web3-core';
import {
	Address,
	BlockNumberOrTag,
	Filter,
	HexString32Bytes,
	HexString8Bytes,
	HexStringBytes,
	Uint,
	Uint256,
} from 'web3-utils';
import * as rpcMethods from './rpc_methods';
import * as rpcMethodsWrappers from './rpc_method_wrappers';
<<<<<<< HEAD
import { SendTransactionOptions, Transaction, TransactionCall } from './types';
=======
import { Transaction, TransactionCall } from './types';
>>>>>>> 6db0f4a6
import { Web3EthExecutionAPI } from './web3_eth_execution_api';

export class Web3Eth extends Web3Context<Web3EthExecutionAPI> {
	public async getProtocolVersion() {
		return rpcMethods.getProtocolVersion(this.requestManager);
	}

	public async isSyncing() {
		return rpcMethods.getSyncing(this.requestManager);
	}

	public async getCoinbase() {
		return rpcMethods.getCoinbase(this.requestManager);
	}

	public async isMining() {
		return rpcMethods.getMining(this.requestManager);
	}

	public async getHashRate<ReturnFormat extends DataFormat = typeof DEFAULT_RETURN_FORMAT>(
		returnFormat: ReturnFormat = DEFAULT_RETURN_FORMAT as ReturnFormat,
	) {
		return rpcMethodsWrappers.getHashRate(this, returnFormat);
	}

	public async getGasPrice<ReturnFormat extends DataFormat = typeof DEFAULT_RETURN_FORMAT>(
		returnFormat: ReturnFormat = DEFAULT_RETURN_FORMAT as ReturnFormat,
	) {
		return rpcMethodsWrappers.getGasPrice(this, returnFormat);
	}

	public async getAccounts() {
		return rpcMethods.getAccounts(this.requestManager);
	}

	public async getBlockNumber<ReturnFormat extends DataFormat = typeof DEFAULT_RETURN_FORMAT>(
		returnFormat: ReturnFormat = DEFAULT_RETURN_FORMAT as ReturnFormat,
	) {
		return rpcMethodsWrappers.getBlockNumber(this, returnFormat);
	}

	public async getBalance<ReturnFormat extends DataFormat = typeof DEFAULT_RETURN_FORMAT>(
		address: Address,
		blockNumber: BlockNumberOrTag = this.defaultBlock,
		returnFormat: ReturnFormat = DEFAULT_RETURN_FORMAT as ReturnFormat,
	) {
		return rpcMethodsWrappers.getBalance(this, address, blockNumber, returnFormat);
	}

	public async getStorageAt(
		address: Address,
		storageSlot: Uint256,
		blockNumber: BlockNumberOrTag = this.defaultBlock,
	) {
		return rpcMethods.getStorageAt(this.requestManager, address, storageSlot, blockNumber);
	}

	public async getCode(address: Address, blockNumber: BlockNumberOrTag = this.defaultBlock) {
		return rpcMethods.getCode(this.requestManager, address, blockNumber);
	}

	public async getBlock<ReturnFormat extends DataFormat = typeof DEFAULT_RETURN_FORMAT>(
		block: HexString32Bytes | BlockNumberOrTag = this.defaultBlock,
		hydrated = false,
		returnFormat: ReturnFormat = DEFAULT_RETURN_FORMAT as ReturnFormat,
	) {
		return rpcMethodsWrappers.getBlock(this, block, hydrated, returnFormat);
	}

	public async getBlockTransactionCount<
		ReturnFormat extends DataFormat = typeof DEFAULT_RETURN_FORMAT,
	>(
		block: HexString32Bytes | BlockNumberOrTag = this.defaultBlock,
		returnFormat: ReturnFormat = DEFAULT_RETURN_FORMAT as ReturnFormat,
	) {
		return rpcMethodsWrappers.getBlockTransactionCount(this, block, returnFormat);
	}

	public async getBlockUncleCount<ReturnFormat extends DataFormat = typeof DEFAULT_RETURN_FORMAT>(
		block: HexString32Bytes | BlockNumberOrTag = this.defaultBlock,
		returnFormat: ReturnFormat = DEFAULT_RETURN_FORMAT as ReturnFormat,
	) {
		return rpcMethodsWrappers.getBlockUncleCount(this, block, returnFormat);
	}

	public async getUncle<ReturnFormat extends DataFormat = typeof DEFAULT_RETURN_FORMAT>(
		block: HexString32Bytes | BlockNumberOrTag = this.defaultBlock,
		uncleIndex: Uint,
		returnFormat: ReturnFormat = DEFAULT_RETURN_FORMAT as ReturnFormat,
	) {
		return rpcMethodsWrappers.getUncle(this, block, uncleIndex, returnFormat);
	}

	public async getTransaction<ReturnFormat extends DataFormat = typeof DEFAULT_RETURN_FORMAT>(
		transactionHash: HexString32Bytes,
		returnFormat: ReturnFormat = DEFAULT_RETURN_FORMAT as ReturnFormat,
	) {
		return rpcMethodsWrappers.getTransaction(this, transactionHash, returnFormat);
	}

	public async getPendingTransactions<
		ReturnFormat extends DataFormat = typeof DEFAULT_RETURN_FORMAT,
	>(returnFormat: ReturnFormat = DEFAULT_RETURN_FORMAT as ReturnFormat) {
		return rpcMethodsWrappers.getPendingTransactions(this, returnFormat);
	}

	public async getTransactionFromBlock<
		ReturnFormat extends DataFormat = typeof DEFAULT_RETURN_FORMAT,
	>(
		block: HexString32Bytes | BlockNumberOrTag = this.defaultBlock,
		transactionIndex: Uint,
		returnFormat: ReturnFormat = DEFAULT_RETURN_FORMAT as ReturnFormat,
	) {
		return rpcMethodsWrappers.getTransactionFromBlock(
			this,
			block,
			transactionIndex,
			returnFormat,
		);
	}

	public async getTransactionReceipt<
		ReturnFormat extends DataFormat = typeof DEFAULT_RETURN_FORMAT,
	>(
		transactionHash: HexString32Bytes,
		returnFormat: ReturnFormat = DEFAULT_RETURN_FORMAT as ReturnFormat,
	) {
		return rpcMethodsWrappers.getTransactionReceipt(this, transactionHash, returnFormat);
	}

	public async getTransactionCount<
		ReturnFormat extends DataFormat = typeof DEFAULT_RETURN_FORMAT,
	>(
		address: Address,
		blockNumber: BlockNumberOrTag = this.defaultBlock,
		returnFormat: ReturnFormat = DEFAULT_RETURN_FORMAT as ReturnFormat,
	) {
		return rpcMethodsWrappers.getTransactionCount(this, address, blockNumber, returnFormat);
	}

	public async sendTransaction<ReturnFormat extends DataFormat = typeof DEFAULT_RETURN_FORMAT>(
		transaction: Transaction,
		returnFormat: ReturnFormat = DEFAULT_RETURN_FORMAT as ReturnFormat,
		options?: SendTransactionOptions,
	) {
		return rpcMethodsWrappers.sendTransaction(this, transaction, returnFormat, options);
	}

	public async sendSignedTransaction(transaction: HexStringBytes) {
		return rpcMethods.sendRawTransaction(this.requestManager, transaction);
	}

	// TODO address can be an address or the index of a local wallet in web3.eth.accounts.wallet
	// https://web3js.readthedocs.io/en/v1.5.2/web3-eth.html?highlight=sendTransaction#sign
	public async sign(message: HexStringBytes, address: Address) {
		return rpcMethods.sign(this.requestManager, message, address);
	}

	public async signTransaction(transaction: Transaction) {
		return rpcMethodsWrappers.signTransaction(this, transaction);
	}

	// TODO Decide what to do with transaction.to
	// https://github.com/ChainSafe/web3.js/pull/4525#issuecomment-982330076
	public async call(
		transaction: TransactionCall,
		blockNumber: BlockNumberOrTag = this.defaultBlock,
	) {
		return rpcMethodsWrappers.call(this, transaction, blockNumber);
	}

	// TODO Missing param
	public async estimateGas<ReturnFormat extends DataFormat = typeof DEFAULT_RETURN_FORMAT>(
		transaction: Partial<TransactionWithSender>,
		blockNumber: BlockNumberOrTag = this.defaultBlock,
		returnFormat: ReturnFormat = DEFAULT_RETURN_FORMAT as ReturnFormat,
	) {
		return rpcMethodsWrappers.estimateGas(this, transaction, blockNumber, returnFormat);
	}

	public async getPastLogs(filter: Filter) {
		return rpcMethods.getLogs(this.requestManager, {
			...filter,
			// These defaults are carried over from 1.x
			// https://web3js.readthedocs.io/en/v1.5.2/web3-eth.html?highlight=sendTransaction#getpastlogs
			fromBlock: filter.fromBlock ?? this.defaultBlock,
			toBlock: filter.toBlock ?? this.defaultBlock,
		});
	}

	public async getWork() {
		return rpcMethods.getWork(this.requestManager);
	}

	public async submitWork(
		nonce: HexString8Bytes,
		hash: HexString32Bytes,
		digest: HexString32Bytes,
	) {
		return rpcMethods.submitWork(this.requestManager, nonce, hash, digest);
	}

	// TODO - Format addresses
	public async requestAccounts() {
		return rpcMethods.requestAccounts(this.requestManager);
	}

	public async getChainId<ReturnFormat extends DataFormat = typeof DEFAULT_RETURN_FORMAT>(
		returnFormat: ReturnFormat = DEFAULT_RETURN_FORMAT as ReturnFormat,
	) {
		return rpcMethodsWrappers.getChainId(this, returnFormat);
	}

	public async getNodeInfo() {
		return rpcMethods.getNodeInfo(this.requestManager);
	}

	// TODO - Format input
	public async getProof<ReturnFormat extends DataFormat = typeof DEFAULT_RETURN_FORMAT>(
		address: Address,
		storageKey: HexString32Bytes,
		blockNumber: BlockNumberOrTag = this.defaultBlock,
		returnFormat: ReturnFormat = DEFAULT_RETURN_FORMAT as ReturnFormat,
	) {
		return rpcMethodsWrappers.getProof(this, address, storageKey, blockNumber, returnFormat);
	}

	public async getFeeHistory<ReturnFormat extends DataFormat = typeof DEFAULT_RETURN_FORMAT>(
		blockCount: Uint,
		newestBlock: BlockNumberOrTag = this.defaultBlock,
		rewardPercentiles: number[],
		returnFormat: ReturnFormat = DEFAULT_RETURN_FORMAT as ReturnFormat,
	) {
		return rpcMethodsWrappers.getFeeHistory(
			this,
			blockCount,
			newestBlock,
			rewardPercentiles,
			returnFormat,
		);
	}
}<|MERGE_RESOLUTION|>--- conflicted
+++ resolved
@@ -14,11 +14,7 @@
 } from 'web3-utils';
 import * as rpcMethods from './rpc_methods';
 import * as rpcMethodsWrappers from './rpc_method_wrappers';
-<<<<<<< HEAD
 import { SendTransactionOptions, Transaction, TransactionCall } from './types';
-=======
-import { Transaction, TransactionCall } from './types';
->>>>>>> 6db0f4a6
 import { Web3EthExecutionAPI } from './web3_eth_execution_api';
 
 export class Web3Eth extends Web3Context<Web3EthExecutionAPI> {
