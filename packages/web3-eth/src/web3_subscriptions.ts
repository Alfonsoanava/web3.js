/*
This file is part of web3.js.

web3.js is free software: you can redistribute it and/or modify
it under the terms of the GNU Lesser General Public License as published by
the Free Software Foundation, either version 3 of the License, or
(at your option) any later version.

web3.js is distributed in the hope that it will be useful,
but WITHOUT ANY WARRANTY; without even the implied warranty of
MERCHANTABILITY or FITNESS FOR A PARTICULAR PURPOSE.  See the
GNU Lesser General Public License for more details.

You should have received a copy of the GNU Lesser General Public License
along with web3.js.  If not, see <http://www.gnu.org/licenses/>.
*/

// eslint-disable-next-line max-classes-per-file
<<<<<<< HEAD
import { LogsOutput, SyncOutput, format, BlockHeaderOutput } from 'web3-common';
=======
import {
	BlockHeaderOutput,
	LogsInput,
	LogsOutput,
	outputLogFormatter,
	outputSyncingFormatter,
	SyncInput,
	SyncOutput,
} from 'web3-common';
>>>>>>> a571baaf
import { Address, BlockNumberOrTag, HexString, Topic } from 'web3-utils';
import { Web3Subscription } from 'web3-core';
import { blockHeaderSchema, logSchema, syncSchema } from './schemas';

type CommonSubscriptionEvents = {
	error: Error;
	connected: number;
};

export class LogsSubscription extends Web3Subscription<
	CommonSubscriptionEvents & {
		data: LogsOutput;
	},
	{
		readonly fromBlock?: BlockNumberOrTag;
		readonly address?: Address | Address[];
		readonly topics?: Topic[];
	}
> {
	protected _buildSubscriptionParams() {
		// eslint-disable-next-line @typescript-eslint/no-explicit-any
		return ['logs', this.args] as ['logs', any];
	}
<<<<<<< HEAD

	public _processSubscriptionResult(data: LogsOutput) {
		this.emit('data', format(logSchema, data, super.returnFormat));
=======
	// eslint-disable-next-line @typescript-eslint/no-explicit-any
	public _processSubscriptionResult(data: LogsInput) {
		this.emit('data', outputLogFormatter(data));
>>>>>>> a571baaf
	}

	public _processSubscriptionError(error: Error) {
		this.emit('error', error);
	}
}

export class NewPendingTransactionsSubscription extends Web3Subscription<
	CommonSubscriptionEvents & {
		data: HexString;
	}
> {
	// eslint-disable-next-line
	protected _buildSubscriptionParams() {
		return ['newPendingTransactions'] as ['newPendingTransactions'];
	}

	protected _processSubscriptionResult(data: string) {
		this.emit('data', format({ eth: 'string' }, data, super.returnFormat));
	}

	protected _processSubscriptionError(error: Error) {
		this.emit('error', error);
	}
}

export class NewHeadsSubscription extends Web3Subscription<
	CommonSubscriptionEvents & {
		data: BlockHeaderOutput;
	}
> {
	// eslint-disable-next-line
	protected _buildSubscriptionParams() {
		return ['newHeads'] as ['newHeads'];
	}

	protected _processSubscriptionResult(data: BlockHeaderOutput) {
<<<<<<< HEAD
		this.emit('data', format(blockHeaderSchema, data, super.returnFormat));
=======
		this.emit('data', data);
>>>>>>> a571baaf
	}

	protected _processSubscriptionError(error: Error) {
		this.emit('error', error);
	}
}

export class SyncingSubscription extends Web3Subscription<
	CommonSubscriptionEvents & {
		data: SyncOutput;
		changed: boolean;
	}
> {
	// eslint-disable-next-line
	protected _buildSubscriptionParams() {
		return ['syncing'] as ['syncing'];
	}

<<<<<<< HEAD
	protected _processSubscriptionResult(data: SyncOutput) {
		this.emit('data', format(syncSchema, data, super.returnFormat));
=======
	protected _processSubscriptionResult(data: SyncInput) {
		this.emit('data', outputSyncingFormatter(data));
>>>>>>> a571baaf
	}

	protected _processSubscriptionError(error: Error) {
		this.emit('error', error);
	}
}<|MERGE_RESOLUTION|>--- conflicted
+++ resolved
@@ -16,19 +16,8 @@
 */
 
 // eslint-disable-next-line max-classes-per-file
-<<<<<<< HEAD
+
 import { LogsOutput, SyncOutput, format, BlockHeaderOutput } from 'web3-common';
-=======
-import {
-	BlockHeaderOutput,
-	LogsInput,
-	LogsOutput,
-	outputLogFormatter,
-	outputSyncingFormatter,
-	SyncInput,
-	SyncOutput,
-} from 'web3-common';
->>>>>>> a571baaf
 import { Address, BlockNumberOrTag, HexString, Topic } from 'web3-utils';
 import { Web3Subscription } from 'web3-core';
 import { blockHeaderSchema, logSchema, syncSchema } from './schemas';
@@ -52,15 +41,9 @@
 		// eslint-disable-next-line @typescript-eslint/no-explicit-any
 		return ['logs', this.args] as ['logs', any];
 	}
-<<<<<<< HEAD
 
 	public _processSubscriptionResult(data: LogsOutput) {
 		this.emit('data', format(logSchema, data, super.returnFormat));
-=======
-	// eslint-disable-next-line @typescript-eslint/no-explicit-any
-	public _processSubscriptionResult(data: LogsInput) {
-		this.emit('data', outputLogFormatter(data));
->>>>>>> a571baaf
 	}
 
 	public _processSubscriptionError(error: Error) {
@@ -98,11 +81,7 @@
 	}
 
 	protected _processSubscriptionResult(data: BlockHeaderOutput) {
-<<<<<<< HEAD
 		this.emit('data', format(blockHeaderSchema, data, super.returnFormat));
-=======
-		this.emit('data', data);
->>>>>>> a571baaf
 	}
 
 	protected _processSubscriptionError(error: Error) {
@@ -121,13 +100,8 @@
 		return ['syncing'] as ['syncing'];
 	}
 
-<<<<<<< HEAD
 	protected _processSubscriptionResult(data: SyncOutput) {
 		this.emit('data', format(syncSchema, data, super.returnFormat));
-=======
-	protected _processSubscriptionResult(data: SyncInput) {
-		this.emit('data', outputSyncingFormatter(data));
->>>>>>> a571baaf
 	}
 
 	protected _processSubscriptionError(error: Error) {
