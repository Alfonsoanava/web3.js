--- conflicted
+++ resolved
@@ -3,10 +3,6 @@
 export * from './types';
 export * from './web3_base_provider';
 export * from './web3_base_wallet';
-<<<<<<< HEAD
-export * from './web3_event_emitter';
-=======
 export * from './web3_event_emitter';
 export * from './eth_execution_api';
-export * from './json_rpc';
->>>>>>> 94d91061
+export * from './json_rpc';