# web3-providers-ws

[![NPM Package][npm-image]][npm-url] [![Dependency Status][deps-image]][deps-url] [![Dev Dependency Status][deps-dev-image]][deps-dev-url]

This is a sub-package of [web3.js][repo].

<<<<<<< HEAD
This is a websocket provider for [web3.js][repo].
=======
This is a websocket provider for [web3.js][repo].  

>>>>>>> ad003351
Please read the [documentation][docs] for more.

## Installation

### Node.js

```bash
npm install web3-providers-ws
```

### In the Browser

Build running the following in the [web3.js][repo] repository:

```bash
npm run-script build-all
```

Then include `dist/web3-providers-ws.js` in your html file.
This will expose the `Web3WsProvider` object on the window object.

## Usage

```js
// in node.js
var Web3WsProvider = require('web3-providers-ws');

var options = {
    timeout: 30000, // ms

    // Useful for credentialed urls, e.g: ws://username:password@localhost:8546
    headers: {
      authorization: 'Basic username:password'
    },

    // Useful if requests are large
    clientConfig: {
      maxReceivedFrameSize: 100000000,   // bytes - default: 1MiB
      maxReceivedMessageSize: 100000000, // bytes - default: 8MiB
    },

    // Enable auto reconnection
    reconnect: {
        auto: true,
        delay: 5000, // ms
        maxAttempts: 5,
        onTimeout: false
    }
};

var ws = new Web3WsProvider('ws://localhost:8546', options);

(Additional client config options can be found [here][1])

[1]: https://github.com/web3-js/WebSocket-Node/blob/polyfill/globalThis/docs/WebSocketClient.md
```

## Types

All the TypeScript typings are placed in the `types` folder.

[docs]: http://web3js.readthedocs.io/en/1.0/
[repo]: https://github.com/ethereum/web3.js
[npm-image]: https://img.shields.io/npm/v/web3-providers-ws.svg
[npm-url]: https://npmjs.org/package/web3-providers-ws
[deps-image]: https://david-dm.org/ethereum/web3.js/1.x/status.svg?path=packages/web3-providers-ws
[deps-url]: https://david-dm.org/ethereum/web3.js/1.x?path=packages/web3-providers-ws
[deps-dev-image]: https://david-dm.org/ethereum/web3.js/1.x/dev-status.svg?path=packages/web3-providers-ws
[deps-dev-url]: https://david-dm.org/ethereum/web3.js/1.x?type=dev&path=packages/web3-providers-ws<|MERGE_RESOLUTION|>--- conflicted
+++ resolved
@@ -4,12 +4,8 @@
 
 This is a sub-package of [web3.js][repo].
 
-<<<<<<< HEAD
-This is a websocket provider for [web3.js][repo].
-=======
 This is a websocket provider for [web3.js][repo].  
 
->>>>>>> ad003351
 Please read the [documentation][docs] for more.
 
 ## Installation
