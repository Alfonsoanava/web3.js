--- conflicted
+++ resolved
@@ -14,15 +14,12 @@
 	HexString,
 	Numbers,
 	ValueTypes,
-<<<<<<< HEAD
 	ValidTypes,
 	ValidReturnTypes,
 	FormatValidReturnType,
-=======
 	JsonFunctionInterface,
 	JsonEventInterface,
 	Components,
->>>>>>> d0a8493f
 } from './types';
 import {
 	isAddress,
@@ -397,7 +394,50 @@
 	return checksumAddress;
 };
 
-<<<<<<< HEAD
+/**
+ *  used to flatten json abi inputs/outputs into an array of type-representing-strings
+ */
+export const flattenTypes = (includeTuple: boolean, puts: Components[]): string[] => {
+	const types: string[] = [];
+
+	puts.forEach(param => {
+		if (typeof param.components === 'object') {
+			if (!param.type.startsWith('tuple')) {
+				throw new InvalidTypeAbiInput(param.type);
+			}
+			const arrayBracket = param.type.indexOf('[');
+			const suffix = arrayBracket >= 0 ? param.type.substring(arrayBracket) : '';
+			const result = flattenTypes(includeTuple, param.components);
+
+			if (Array.isArray(result) && includeTuple) {
+				types.push(`tuple(${result.join(',')})${suffix}`);
+			} else if (!includeTuple) {
+				types.push(`(${result.join(',')})${suffix}`);
+			} else {
+				types.push(`(${result.join()})`);
+			}
+		} else {
+			types.push(param.type);
+		}
+	});
+
+	return types;
+};
+
+/**
+ * Should be used to create full function/event name from json abi
+ * returns a string
+ */
+export const jsonInterfaceMethodToString = (
+	json: JsonFunctionInterface | JsonEventInterface,
+): string => {
+	if (json.name.includes('(')) {
+		return json.name;
+	}
+
+	return `${json.name}(${flattenTypes(false, json.inputs).join(',')})`;
+};
+
 export const convertToValidType = (
 	value: string | number | bigint,
 	desiredType: ValidTypes,
@@ -449,50 +489,4 @@
 	}
 
 	return convertedObject;
-}
-=======
-/**
- *  used to flatten json abi inputs/outputs into an array of type-representing-strings
- */
-
-export const flattenTypes = (includeTuple: boolean, puts: Components[]): string[] => {
-	const types: string[] = [];
-
-	puts.forEach(param => {
-		if (typeof param.components === 'object') {
-			if (!param.type.startsWith('tuple')) {
-				throw new InvalidTypeAbiInput(param.type);
-			}
-			const arrayBracket = param.type.indexOf('[');
-			const suffix = arrayBracket >= 0 ? param.type.substring(arrayBracket) : '';
-			const result = flattenTypes(includeTuple, param.components);
-
-			if (Array.isArray(result) && includeTuple) {
-				types.push(`tuple(${result.join(',')})${suffix}`);
-			} else if (!includeTuple) {
-				types.push(`(${result.join(',')})${suffix}`);
-			} else {
-				types.push(`(${result.join()})`);
-			}
-		} else {
-			types.push(param.type);
-		}
-	});
-
-	return types;
-};
-
-/**
- * Should be used to create full function/event name from json abi
- * returns a string
- */
-export const jsonInterfaceMethodToString = (
-	json: JsonFunctionInterface | JsonEventInterface,
-): string => {
-	if (json.name.includes('(')) {
-		return json.name;
-	}
-
-	return `${json.name}(${flattenTypes(false, json.inputs).join(',')})`;
-};
->>>>>>> d0a8493f
+}