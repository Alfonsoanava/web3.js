--- conflicted
+++ resolved
@@ -319,9 +319,5 @@
 - Fixed mutation of inputs to encoding and decoding functions (#3748)
 - Rename `web3-eth2-base` to `web3-eth2-core` and `web3-eth2-beacon` to `web3-eth2-beaconchain`
 - Bump `ts-node` from version `^8.10.2` to `^9.0.0`
-<<<<<<< HEAD
 - Ran `npm audit fix` which fixed 4 vulnerabilities
-=======
-- Ran `npm audit fix` which fixed 4 vulnerabilities
-- Correct `web3-eth2-beaconchain` type declarations
->>>>>>> c178f4a4
+- Correct `web3-eth2-beaconchain` type declarations