--- conflicted
+++ resolved
@@ -315,43 +315,19 @@
 
 - Fix EIP-1193 provider subscriptions (#3864)
 
+## [1.3.3]
+
+### Fixed
+
+- Update `dist` to latest release (`1.3.2`) (#3875)
+
 ## [Unreleased]
 
-## [1.3.3]
-
-### Fixed
-
-- Update `dist` to latest release (`1.3.2`) (#3875)
-
-## [Unreleased]
-
 ## [1.3.4]
 
 ### Changed
 
 - Fixed mutation of inputs to encoding and decoding functions (#3748)
-<<<<<<< HEAD
-- Rename `web3-eth2-base` to `web3-eth2-core` and `web3-eth2-beacon` to `web3-eth2-beaconchain`
-- Bump `ts-node` from version `^8.10.2` to `^9.0.0`
-- Ran `npm audit fix` which fixed 4 vulnerabilities
-- Correct `web3-eth2-beaconchain` type declarations (#3859) and (#3865)
-- Move interfaces `IBaseAPISchema` and `IBaseAPIMethodSchema` to `index.d.ts` for `web3-eth2-core`
-- Removes `IETH2BeaconChain` interface in favor of exporting a class type: `ETH2BeaconChain`
-- Remove `index.d.ts` files in favor of `types.ts` for `web3-eth2-core` and `web3-eth2-beaconchain`
-- Update dependencies for `web3-eth2-core`
-
-### Removed
-
-- `schema.ts` from `web3-eth2-core`
-- `dtslint` npm command from `web3-eth2-core` and `web3-eth2-beaconchain` as `index.d.ts` files were removed
-
-### Added
-
-- Add `ETH2Core` class export to `index.d.ts` for `web3-eth2-core`
-- Deprecation of bzz warning
-
-## [1.3.4]
-=======
 - Fix default value for `fromBlock` option for `logs` subscriptions (defaults to `latest`) (#3883)
 - ethjs-signer test (#3876)
 - Rename `web3-eth2-base` to `web3-eth2-core` and `web3-eth2-beacon` to `web3-eth2-beaconchain` (#3833)
@@ -373,5 +349,4 @@
 
 - Add `ETH2Core` class export to `index.d.ts` for `web3-eth2-core` (#3878)
 - Deprecation of bzz warning (#3872)
-- Deprecation of shh warning (#3888)
->>>>>>> b8654fdc
+- Deprecation of shh warning (#3888)