var chai = require('chai');
var assert = chai.assert;
var SandboxedModule = require('sandboxed-module');

SandboxedModule.registerBuiltInSourceTransformer('istanbul');
var HttpProvider = SandboxedModule.require('../packages/web3-providers-http', {
    requires: {
        'xhr2': require('./helpers/FakeXHR2'),
        // 'xmlhttprequest': require('./helpers/FakeXMLHttpRequest')
    },
    singleOnly: true
});

<<<<<<< HEAD
describe('web3-providers-http', function () {
=======
describe('lib/web3/httpprovider', function () {
    describe('prepareRequest', function () {
        it('should set request header', function () {
            var provider = new HttpProvider('http://localhost:8545', 0 , null, null, [{name: 'Access-Control-Allow-Origin',  value: '*'}]);
            var result = provider.prepareRequest(true);

            assert.equal(typeof result, 'object');
            assert.equal(result.headers['Access-Control-Allow-Origin'], '*');
        });
    });

>>>>>>> de3d64a4
    describe('send', function () {
        it('should send basic async request', function (done) {
            var provider = new HttpProvider();

            provider.send({}, function (err, result) {
                assert.equal(typeof result, 'object');
                done();
            });
        });
    });
});<|MERGE_RESOLUTION|>--- conflicted
+++ resolved
@@ -11,21 +11,17 @@
     singleOnly: true
 });
 
-<<<<<<< HEAD
 describe('web3-providers-http', function () {
-=======
-describe('lib/web3/httpprovider', function () {
     describe('prepareRequest', function () {
         it('should set request header', function () {
-            var provider = new HttpProvider('http://localhost:8545', 0 , null, null, [{name: 'Access-Control-Allow-Origin',  value: '*'}]);
-            var result = provider.prepareRequest(true);
+            var provider = new HttpProvider('http://localhost:8545', 0 , [{name: 'Access-Control-Allow-Origin',  value: '*'}]);
+            var result = provider._prepareRequest();
 
             assert.equal(typeof result, 'object');
             assert.equal(result.headers['Access-Control-Allow-Origin'], '*');
         });
     });
 
->>>>>>> de3d64a4
     describe('send', function () {
         it('should send basic async request', function (done) {
             var provider = new HttpProvider();
