--- conflicted
+++ resolved
@@ -2624,101 +2624,7 @@
 module.exports = Web3;
 
 
-<<<<<<< HEAD
-},{"./utils/sha3":19,"./utils/utils":20,"./version.json":21,"./web3/batch":23,"./web3/extend":27,"./web3/httpprovider":30,"./web3/iban":31,"./web3/ipcprovider":32,"./web3/methods/db":35,"./web3/methods/eth":36,"./web3/methods/net":37,"./web3/methods/personal":38,"./web3/methods/shh":39,"./web3/property":41,"./web3/requestmanager":42,"./web3/settings":43}],23:[function(require,module,exports){
-=======
-},{"./utils/sha3":19,"./utils/utils":20,"./version.json":21,"./web3/batch":24,"./web3/extend":28,"./web3/httpprovider":32,"./web3/iban":33,"./web3/ipcprovider":34,"./web3/methods/db":37,"./web3/methods/eth":38,"./web3/methods/net":39,"./web3/methods/personal":40,"./web3/methods/shh":41,"./web3/property":44,"./web3/requestmanager":45,"./web3/settings":46,"bignumber.js":"bignumber.js"}],23:[function(require,module,exports){
-/*
-    This file is part of web3.js.
-
-    web3.js is free software: you can redistribute it and/or modify
-    it under the terms of the GNU Lesser General Public License as published by
-    the Free Software Foundation, either version 3 of the License, or
-    (at your option) any later version.
-
-    web3.js is distributed in the hope that it will be useful,
-    but WITHOUT ANY WARRANTY; without even the implied warranty of
-    MERCHANTABILITY or FITNESS FOR A PARTICULAR PURPOSE.  See the
-    GNU Lesser General Public License for more details.
-
-    You should have received a copy of the GNU Lesser General Public License
-    along with web3.js.  If not, see <http://www.gnu.org/licenses/>.
-*/
-/** 
- * @file allevents.js
- * @author Marek Kotewicz <marek@ethdev.com>
- * @date 2014
- */
-
-var sha3 = require('../utils/sha3');
-var SolidityEvent = require('./event');
-var formatters = require('./formatters');
-var utils = require('../utils/utils');
-var Filter = require('./filter');
-var watches = require('./methods/watches');
-
-var AllSolidityEvents = function (requestManager, json, address) {
-    this._requestManager = requestManager;
-    this._json = json;
-    this._address = address;
-};
-
-AllSolidityEvents.prototype.encode = function (options) {
-    options = options || {};
-    var result = {};
-
-    ['fromBlock', 'toBlock'].filter(function (f) {
-        return options[f] !== undefined;
-    }).forEach(function (f) {
-        result[f] = formatters.inputBlockNumberFormatter(options[f]);
-    });
-
-    result.address = this._address;
-
-    return result;
-};
-
-AllSolidityEvents.prototype.decode = function (data) {
-    data.data = data.data || '';
-    data.topics = data.topics || [];
-
-    var eventTopic = data.topics[0].slice(2);
-    var match = this._json.filter(function (j) {
-        return eventTopic === sha3(utils.transformToFullName(j));
-    })[0];
-
-    if (!match) { // cannot find matching event?
-        console.warn('cannot find event for log');
-        return data;
-    }
-
-    var event = new SolidityEvent(this._requestManager, match, this._address);
-    return event.decode(data);
-};
-
-AllSolidityEvents.prototype.execute = function (options, callback) {
-
-    if (utils.isFunction(arguments[arguments.length - 1])) {
-        callback = arguments[arguments.length - 1];
-        if(arguments.length === 1)
-            options = null;
-    }
-
-    var o = this.encode(options);
-    var formatter = this.decode.bind(this);
-    return new Filter(this._requestManager, o, watches.eth(), formatter, callback);
-};
-
-AllSolidityEvents.prototype.attachToContract = function (contract) {
-    var execute = this.execute.bind(this);
-    contract.allEvents = execute;
-};
-
-module.exports = AllSolidityEvents;
-
-
-},{"../utils/sha3":19,"../utils/utils":20,"./event":27,"./filter":29,"./formatters":30,"./methods/watches":42}],24:[function(require,module,exports){
->>>>>>> 49bed911
+},{"./utils/sha3":19,"./utils/utils":20,"./version.json":21,"./web3/batch":23,"./web3/extend":27,"./web3/httpprovider":30,"./web3/iban":31,"./web3/ipcprovider":32,"./web3/methods/db":35,"./web3/methods/eth":36,"./web3/methods/net":37,"./web3/methods/personal":38,"./web3/methods/shh":39,"./web3/property":41,"./web3/requestmanager":42,"./web3/settings":43,"bignumber.js":"bignumber.js"}],23:[function(require,module,exports){
 /*
     This file is part of web3.js.
 
